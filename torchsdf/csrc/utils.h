--- conflicted
+++ resolved
@@ -16,90 +16,89 @@
 #define KAOLIN_UTILS_H_
 
 #include <ATen/ATen.h>
+#include <cuda.h>
 #include <typeinfo>
-#include <cuda.h>
 
-#define CUDA_CHECK(condition) \
-  /* Code block avoids redefinition of cudaError_t error */ \
-  do { \
-    cudaError_t error = condition; \
-<<<<<<< HEAD
-    if (error != cudaSuccess) { \
-      AT_ERROR("CUDA error: ", cudaGetErrorString(error)); \
-    } \
-=======
-    TORCH_CHECK_EQ(error, cudaSuccess) << " " << cudaGetErrorString(error); \
->>>>>>> 2c1e8c63
+#define CUDA_CHECK(condition)                                                  \
+  /* Code block avoids redefinition of cudaError_t error */                    \
+  do {                                                                         \
+    cudaError_t error = condition;                                             \
+    if (error != cudaSuccess) {                                                \
+      AT_ERROR("CUDA error: ", cudaGetErrorString(error));                     \
+    }                                                                          \
   } while (0)
 
-#define PRIVATE_CASE_TYPE(ENUM_TYPE, TYPE, TYPE_NAME, ...) \
-  case ENUM_TYPE: { \
-    using TYPE_NAME = TYPE; \
-    return __VA_ARGS__(); \
+#define PRIVATE_CASE_TYPE(ENUM_TYPE, TYPE, TYPE_NAME, ...)                     \
+  case ENUM_TYPE: {                                                            \
+    using TYPE_NAME = TYPE;                                                    \
+    return __VA_ARGS__();                                                      \
   }
 
-#define PRIVATE_CASE_INOUT_TYPES(CONST_IN_TYPE, CONST_OUT_TYPE, ENUM_IN_TYPE, ENUM_OUT_TYPE, \
-                                 IN_TYPE, OUT_TYPE, IN_TYPE_NAME, OUT_TYPE_NAME, ...) \
-  if (CONST_IN_TYPE == ENUM_IN_TYPE && CONST_OUT_TYPE == ENUM_OUT_TYPE) { \
-    using IN_TYPE_NAME = IN_TYPE; \
-    using OUT_TYPE_NAME = OUT_TYPE; \
-    return __VA_ARGS__(); \
-  } else \
+#define PRIVATE_CASE_INOUT_TYPES(CONST_IN_TYPE, CONST_OUT_TYPE, ENUM_IN_TYPE,  \
+                                 ENUM_OUT_TYPE, IN_TYPE, OUT_TYPE,             \
+                                 IN_TYPE_NAME, OUT_TYPE_NAME, ...)             \
+  if (CONST_IN_TYPE == ENUM_IN_TYPE && CONST_OUT_TYPE == ENUM_OUT_TYPE) {      \
+    using IN_TYPE_NAME = IN_TYPE;                                              \
+    using OUT_TYPE_NAME = OUT_TYPE;                                            \
+    return __VA_ARGS__();                                                      \
+  } else
 
-#define PRIVATE_CASE_INOUT_DEDUCED_TYPES(ENUM_TYPE, IN_TYPE, OUT_TYPE, \
-                                         IN_TYPE_NAME, OUT_TYPE_NAME, ...) \
-  case ENUM_TYPE: { \
-    using IN_TYPE_NAME = IN_TYPE; \
-    using OUT_TYPE_NAME = OUT_TYPE; \
-    return __VA_ARGS__(); \
+#define PRIVATE_CASE_INOUT_DEDUCED_TYPES(ENUM_TYPE, IN_TYPE, OUT_TYPE,         \
+                                         IN_TYPE_NAME, OUT_TYPE_NAME, ...)     \
+  case ENUM_TYPE: {                                                            \
+    using IN_TYPE_NAME = IN_TYPE;                                              \
+    using OUT_TYPE_NAME = OUT_TYPE;                                            \
+    return __VA_ARGS__();                                                      \
   }
 
-#define PRIVATE_CASE_INT(CONST_INT, VAR_NAME, ...) \
-  case CONST_INT: { \
-    const int VAR_NAME = CONST_INT; \
-    return __VA_ARGS__(); \
+#define PRIVATE_CASE_INT(CONST_INT, VAR_NAME, ...)                             \
+  case CONST_INT: {                                                            \
+    const int VAR_NAME = CONST_INT;                                            \
+    return __VA_ARGS__();                                                      \
   }
 
-#define DISPATCH_NUM_TYPES(TYPE, TYPE_NAME, SCOPE_NAME, ...) \
-  [&] { \
-    switch(TYPE) \
-    { \
+#define DISPATCH_NUM_TYPES(TYPE, TYPE_NAME, SCOPE_NAME, ...)                   \
+  [&] {                                                                        \
+    switch (TYPE) {                                                            \
       PRIVATE_CASE_TYPE(at::ScalarType::Byte, uint8_t, TYPE_NAME, __VA_ARGS__) \
-      PRIVATE_CASE_TYPE(at::ScalarType::Short, int16_t, TYPE_NAME, __VA_ARGS__) \
-      PRIVATE_CASE_TYPE(at::ScalarType::Int, int, TYPE_NAME, __VA_ARGS__) \
+      PRIVATE_CASE_TYPE(at::ScalarType::Short, int16_t, TYPE_NAME,             \
+                        __VA_ARGS__)                                           \
+      PRIVATE_CASE_TYPE(at::ScalarType::Int, int, TYPE_NAME, __VA_ARGS__)      \
       PRIVATE_CASE_TYPE(at::ScalarType::Long, int64_t, TYPE_NAME, __VA_ARGS__) \
-      PRIVATE_CASE_TYPE(at::ScalarType::Half, at::Half, TYPE_NAME, __VA_ARGS__) \
-      PRIVATE_CASE_TYPE(at::ScalarType::Float, float, TYPE_NAME, __VA_ARGS__) \
-      PRIVATE_CASE_TYPE(at::ScalarType::Double, double, TYPE_NAME, __VA_ARGS__) \
-      default: \
-        AT_ERROR(#SCOPE_NAME, " not implemented for '", toString(TYPE), "'"); \
-    } \
+      PRIVATE_CASE_TYPE(at::ScalarType::Half, at::Half, TYPE_NAME,             \
+                        __VA_ARGS__)                                           \
+      PRIVATE_CASE_TYPE(at::ScalarType::Float, float, TYPE_NAME, __VA_ARGS__)  \
+      PRIVATE_CASE_TYPE(at::ScalarType::Double, double, TYPE_NAME,             \
+                        __VA_ARGS__)                                           \
+    default:                                                                   \
+      AT_ERROR(#SCOPE_NAME, " not implemented for '", toString(TYPE), "'");    \
+    }                                                                          \
   }()
 
-
-#define DISPATCH_INTEGER_TYPES(TYPE, TYPE_NAME, SCOPE_NAME, ...) \
-  [&] { \
-    switch(TYPE) \
-    { \
+#define DISPATCH_INTEGER_TYPES(TYPE, TYPE_NAME, SCOPE_NAME, ...)               \
+  [&] {                                                                        \
+    switch (TYPE) {                                                            \
       PRIVATE_CASE_TYPE(at::ScalarType::Byte, uint8_t, TYPE_NAME, __VA_ARGS__) \
-      PRIVATE_CASE_TYPE(at::ScalarType::Short, int16_t, TYPE_NAME, __VA_ARGS__) \
-      PRIVATE_CASE_TYPE(at::ScalarType::Int, int, TYPE_NAME, __VA_ARGS__) \
+      PRIVATE_CASE_TYPE(at::ScalarType::Short, int16_t, TYPE_NAME,             \
+                        __VA_ARGS__)                                           \
+      PRIVATE_CASE_TYPE(at::ScalarType::Int, int, TYPE_NAME, __VA_ARGS__)      \
       PRIVATE_CASE_TYPE(at::ScalarType::Long, int64_t, TYPE_NAME, __VA_ARGS__) \
-      default: \
-        AT_ERROR(#SCOPE_NAME, " not implemented for '", toString(TYPE), "'"); \
-    } \
+    default:                                                                   \
+      AT_ERROR(#SCOPE_NAME, " not implemented for '", toString(TYPE), "'");    \
+    }                                                                          \
   }()
 
-#define DISPATCH_FLOAT_TYPES(TYPE, TYPE_NAME, SCOPE_NAME, ...) \
-  [&] { \
-    switch(TYPE) \
-    { \
-      PRIVATE_CASE_TYPE(at::ScalarType::Half, at::Half, TYPE_NAME, __VA_ARGS__) \
-      PRIVATE_CASE_TYPE(at::ScalarType::Float, float, TYPE_NAME, __VA_ARGS__) \
-      PRIVATE_CASE_TYPE(at::ScalarType::Double, double, TYPE_NAME, __VA_ARGS__) \
-      default: \
-        AT_ERROR(#SCOPE_NAME, " not implemented for '", toString(TYPE), "'"); \
-    } \
+#define DISPATCH_FLOAT_TYPES(TYPE, TYPE_NAME, SCOPE_NAME, ...)                 \
+  [&] {                                                                        \
+    switch (TYPE) {                                                            \
+      PRIVATE_CASE_TYPE(at::ScalarType::Half, at::Half, TYPE_NAME,             \
+                        __VA_ARGS__)                                           \
+      PRIVATE_CASE_TYPE(at::ScalarType::Float, float, TYPE_NAME, __VA_ARGS__)  \
+      PRIVATE_CASE_TYPE(at::ScalarType::Double, double, TYPE_NAME,             \
+                        __VA_ARGS__)                                           \
+    default:                                                                   \
+      AT_ERROR(#SCOPE_NAME, " not implemented for '", toString(TYPE), "'");    \
+    }                                                                          \
   }()
 
-#endif  // KAOLIN_UTILS_H_+#endif // KAOLIN_UTILS_H_