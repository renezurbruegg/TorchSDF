--- conflicted
+++ resolved
@@ -14,14 +14,9 @@
 import subprocess
 import warnings
 
-<<<<<<< HEAD
 TORCH_MIN_VER = '1.5.0'
 TORCH_MAX_VER = '1.12.1'
 IGNORE_TORCH_VER = True
-=======
-TORCH_MIN_VER = "1.5.0"
-TORCH_MAX_VER = "1.12.1"
->>>>>>> 2c1e8c63
 
 # Module required before installation
 # trying to install it ahead turned out to be too unstable.
